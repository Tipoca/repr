--- conflicted
+++ resolved
@@ -73,14 +73,9 @@
 
 TODO:
 
-<<<<<<< HEAD
-- `Seq::empty()`
-- `Interval::full()`
-=======
 - `I::EMPTY` ε
 - `Seq::empty()` - can be empty because negative
 - `Interval::full()` - can't be empty because positive
->>>>>>> dabf5bb0
 
 | linear logic/quantale | repr | title |
 | - | - | - |
